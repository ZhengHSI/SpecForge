--- conflicted
+++ resolved
@@ -11,11 +11,8 @@
     Llama4TextConfig,
     LlamaConfig,
     PretrainedConfig,
-<<<<<<< HEAD
     Qwen2Config,
-=======
     Qwen3Config,
->>>>>>> 4440ecaf
     Qwen3MoeConfig,
     modeling_utils,
 )
@@ -23,15 +20,11 @@
 from specforge.utils import default_torch_dtype
 
 from .draft.llama3_eagle import LlamaForCausalLMEagle3
-<<<<<<< HEAD
 from .draft.qwen2_eagle import Qwen2ForCausalLMEagle3
+from .target.llama import LlamaForCausalLM
 from .target.llama4 import Llama4ForCausalLM
 from .target.qwen2 import Qwen2ForCausalLM
-=======
-from .target.llama import LlamaForCausalLM
-from .target.llama4 import Llama4ForCausalLM
 from .target.qwen3 import Qwen3ForCausalLM
->>>>>>> 4440ecaf
 from .target.qwen3_moe import Qwen3MoeForCausalLM
 
 
@@ -89,12 +82,9 @@
     _model_mapping = {
         Llama4TextConfig: [Llama4ForCausalLM],
         Qwen3MoeConfig: [Qwen3MoeForCausalLM],
-<<<<<<< HEAD
         Qwen2Config: [Qwen2ForCausalLM],
-=======
         LlamaConfig: [LlamaForCausalLM],
         Qwen3Config: [Qwen3ForCausalLM],
->>>>>>> 4440ecaf
     }
 
     @classmethod
