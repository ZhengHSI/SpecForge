import argparse
import hashlib
import os
import time
from collections import defaultdict

import torch
import torch.distributed as dist
from accelerate.utils import set_seed
from datasets import load_dataset
from torch.distributed.fsdp import FullyShardedDataParallel as FSDP
from torch.distributed.fsdp import MixedPrecision, ShardingStrategy, StateDictType
from tqdm import tqdm
from transformers import AutoModelForCausalLM, AutoProcessor, AutoTokenizer

from specforge import (
    AutoDistributedTargetModel,
    AutoDraftModelConfig,
    AutoEagle3DraftModel,
    OnlineEagle3Model,
    QwenVLOnlineEagle3Model,
)
from specforge.data import (
    build_eagle3_dataset,
    generate_vocab_mapping_file,
    prepare_dp_dataloaders,
)
from specforge.distributed import destroy_distributed, get_dp_group, init_distributed
from specforge.optimizer import BF16Optimizer
from specforge.tracker import create_tracker, get_tracker_class
from specforge.utils import (
<<<<<<< HEAD
    create_draft_config_from_target,
    get_last_checkpoint,
=======
    get_last_checkpoint,
    print_on_rank0,
>>>>>>> 0d0cd3d1
    print_with_rank,
    rank_0_priority,
)


def parse_args():
    parser = argparse.ArgumentParser(description="Train Eagle3 with online data")

    # add model-related arguments
    parser.add_argument("--target-model-path", type=str, required=True)
    parser.add_argument(
        "--draft-model-config",
        type=str,
        required=False,
        help="Draft model config path. If not provided, will auto-generate from target model.",
    )
    parser.add_argument(
        "--embedding-key",
        type=str,
        default="model.embed_tokens.weight",
        help="The key of the embedding weight to load from the target model",
    )
    parser.add_argument(
        "--is-vlm", action="store_true", help="Whether the target model is a VLM"
    )

    # add training-related arguments
    parser.add_argument("--train-data-path", type=str, required=True)
    parser.add_argument("--eval-data-path", type=str, default=None)
    parser.add_argument("--num-epochs", type=int, default=10)
    parser.add_argument("--batch-size", type=int, default=1)
    parser.add_argument("--learning-rate", type=float, default=1e-4)
    parser.add_argument("--max-length", type=int, default=2048)
    parser.add_argument("--warmup-ratio", type=float, default=0.015)
    parser.add_argument("--total-steps", type=int, default=800000)
    parser.add_argument("--max-grad-norm", type=float, default=0.5)
    parser.add_argument(
        "--log-steps", type=int, default=50, help="Log training metrics every N steps"
    )
    parser.add_argument(
        "--ttt-length",
        type=int,
        default=7,
        help="The length for Test-Time Training (TTT).",
    )

    # data processing type
    parser.add_argument("--chat-template", type=str, default="llama3")
    parser.add_argument(
        "--is-preformatted",
        action="store_true",
        help="Whether the input data is preformatted text with the chat template already applied to the conversation messages.",
    )

    # distributed training
    parser.add_argument("--tp-size", type=int, default=1)
    parser.add_argument("--dp-size", type=int, default=1)
    parser.add_argument("--draft-global-batch-size", type=int, default=8)
    parser.add_argument(
        "--draft-micro-batch-size",
        type=int,
        default=1,
        help="Micro batch size for draft model",
    )
    parser.add_argument("--draft-accumulation-steps", type=int, default=1)

    # other args
    parser.add_argument("--cache-key", type=str, default=None)
    parser.add_argument("--cache-dir", type=str, default="./cache")
    parser.add_argument("--output-dir", type=str, required=True)
    parser.add_argument("--eval-interval", type=int, default=1)
    parser.add_argument("--save-interval", type=int, default=1)
    parser.add_argument("--seed", type=int, default=0)
    parser.add_argument(
        "--dist-timeout",
        type=int,
        default=20,
        help="Timeout for collective communication in minutes",
    )
    parser.add_argument("--attention-backend", type=str, default="flex_attention")

    # resume
    parser.add_argument("--resume", action="store_true")

    parser.add_argument(
        "--report-to",
        type=str,
        default="none",
        choices=["wandb", "tensorboard", "swanlab", "mlflow", "none"],
        help="The integration to report results and logs to.",
    )
    # wandb-specific args
    parser.add_argument("--wandb-project", type=str, default=None)
    parser.add_argument("--wandb-name", type=str, default=None)
    parser.add_argument("--wandb-key", type=str, default=None, help="W&B API key.")
    # swanlab-specific args
    parser.add_argument(
        "--swanlab-project",
        type=str,
        default=None,
        help="The project name for swanlab.",
    )
    parser.add_argument(
        "--swanlab-name",
        type=str,
        default=None,
        help="The experiment name for swanlab.",
    )
    parser.add_argument(
        "--swanlab-key",
        type=str,
        default=None,
        help="The API key for swanlab non-interactive login.",
    )
    # mlflow-specific args
    parser.add_argument(
        "--mlflow-tracking-uri",
        type=str,
        default=None,
        help="The MLflow tracking URI. If not set, uses MLFLOW_TRACKING_URI environment variable or defaults to local './mlruns'.",
    )
    parser.add_argument(
        "--mlflow-experiment-name",
        type=str,
        default=None,
        help="The MLflow experiment name. If not set, uses MLFLOW_EXPERIMENT_NAME environment variable.",
    )
    parser.add_argument(
        "--mlflow-run-name",
        type=str,
        default=None,
        help="The MLflow run name. If not set, MLflow will auto-generate one.",
    )

    # vlm related args
    parser.add_argument(
        "--min-pixels", type=int, default=50176
    )  # 64*28*28 for qwen2.5-vl
    parser.add_argument(
        "--max-pixels", type=int, default=802816
    )  # 1024*28*28 for qwen2.5-vl

    parser.add_argument("--build-dataset-num-proc", type=int, default=8)
    parser.add_argument("--verbose", action="store_true")
    parser.add_argument("--profile", action="store_true")
    parser.add_argument("--profile-start-step", type=int, default=30)
    parser.add_argument("--profile-num-steps", type=int, default=4)
    parser.add_argument("--profile-record-shapes", action="store_true")

    args = parser.parse_args()

    return parser, args


def main():
    # initialize
    parser, args = parse_args()
    set_seed(args.seed)
    init_distributed(timeout=args.dist_timeout, tp_size=args.tp_size)
    print_with_rank("Initialized distributed environment")
    args.dp_size = dist.get_world_size() // args.tp_size
    args.draft_accumulation_steps = (
        args.draft_global_batch_size // args.dp_size // args.draft_micro_batch_size
    )
    assert (
        args.draft_accumulation_steps * args.draft_micro_batch_size * args.dp_size
        == args.draft_global_batch_size
    ), f"draft_global_batch_size={args.draft_global_batch_size} must be divisible by dp_size={args.dp_size} and micro_batch_size={args.draft_micro_batch_size}"
    print_with_rank(
        f"draft_accumulation_steps={args.draft_global_batch_size} // {args.dp_size} // {args.draft_micro_batch_size}={args.draft_accumulation_steps}"
    )

    tracker_class = get_tracker_class(args.report_to)
    if tracker_class:
        tracker_class.validate_args(parser, args)
    else:
        parser.error(f"Unknown tracker: {args.report_to}")

    tracker = create_tracker(args, args.output_dir)

    # Handle draft model config
    if args.draft_model_config is None:
        print_with_rank(
            "No draft model config provided, auto-generating from target model..."
        )
        # Auto-generate and save config file
        auto_config_path = create_draft_config_from_target(
            target_model_path=args.target_model_path, cache_dir=args.cache_dir
        )
        draft_model_config = AutoDraftModelConfig.from_file(auto_config_path)
        print_with_rank(
            f"Auto-generated draft model config saved to: {auto_config_path}"
        )
    else:
        # Use provided config file
        draft_model_config = AutoDraftModelConfig.from_file(args.draft_model_config)
        print_with_rank(f"Using provided draft model config: {args.draft_model_config}")

    # detecting last ckpt for draft model
    draft_model_last_checkpoint = None
    if args.resume and os.path.isdir(args.output_dir):
        print_on_rank0(args.output_dir)
        draft_model_last_checkpoint = get_last_checkpoint(args.output_dir)
        print_on_rank0(f"Last checkpoint detected: {draft_model_last_checkpoint}")

    # build target and draft model
    if args.tp_size > 1:
        # to avoid CPU RAM OOM, we directly init the model on CUDA
        target_model = AutoDistributedTargetModel.from_pretrained(
            pretrained_model_name_or_path=args.target_model_path,
            torch_dtype=torch.bfloat16,
            cache_dir=args.cache_dir,
            device="cuda",
        ).eval()
    else:
        if args.is_vlm and draft_model_config.target_model_type == "qwen2_5_vl":
            from transformers import Qwen2_5_VLForConditionalGeneration

            target_model = (
                Qwen2_5_VLForConditionalGeneration.from_pretrained(
                    pretrained_model_name_or_path=args.target_model_path,
                    torch_dtype=torch.bfloat16,
                )
                .eval()
                .cuda()
            )
        else:
            target_model = (
                AutoModelForCausalLM.from_pretrained(
                    pretrained_model_name_or_path=args.target_model_path,
                    torch_dtype=torch.bfloat16,
                    cache_dir=args.cache_dir,
                )
                .eval()
                .cuda()
            )
    print_with_rank("Initialized target model")

    # load model with resume
    if draft_model_last_checkpoint:
        draft_model = (
            AutoEagle3DraftModel.from_pretrained(
                draft_model_last_checkpoint, attention_backend=args.attention_backend
            )
            .cuda()
            .to(torch.bfloat16)
        )
    else:
        draft_model = (
            AutoEagle3DraftModel.from_config(
                draft_model_config, attention_backend=args.attention_backend
            )
            .cuda()
            .to(torch.bfloat16)
        )
    draft_model.load_embedding(args.target_model_path, embedding_key=args.embedding_key)
    draft_model.freeze_embedding()
    print_with_rank("Initialized draft model")

    # build dataloaders
    tokenizer = AutoTokenizer.from_pretrained(args.target_model_path)
    if args.is_vlm:
        processor = AutoProcessor.from_pretrained(
            args.target_model_path,
            min_pixels=args.min_pixels,
            max_pixels=args.max_pixels,
        )
    else:
        processor = None

    # convert to dataloader
    cache_params_string = (
        f"{args.train_data_path}-"
        f"{args.max_length}-"
        f"{args.chat_template}-"
        f"{args.target_model_path}"  # Tokenizer may also different
    )
    cache_key = hashlib.md5(cache_params_string.encode()).hexdigest()
    train_dataset = load_dataset("json", data_files=args.train_data_path)["train"]
    with rank_0_priority():
        train_eagle3_dataset = build_eagle3_dataset(
            dataset=train_dataset,
            tokenizer=tokenizer,
            chat_template=args.chat_template,
            max_length=args.max_length,
            cache_dir=os.path.join(args.cache_dir, "processed_dataset"),
            cache_key=cache_key,
            is_vlm=args.is_vlm,
            is_preformatted=args.is_preformatted,
            processor=processor,
            num_proc=args.build_dataset_num_proc,
        )
        vocab_mapping_path = generate_vocab_mapping_file(
            dataset=train_eagle3_dataset,
            target_vocab_size=draft_model_config.vocab_size,
            draft_vocab_size=draft_model_config.draft_vocab_size,
            cache_dir=os.path.join(args.cache_dir, "vocab_mapping"),
            cache_key=cache_key,
        )
    train_dataloader = prepare_dp_dataloaders(
        train_eagle3_dataset,
        args.draft_micro_batch_size,
        num_workers=4,
        shuffle=True,
        process_group=get_dp_group(),
        is_vlm=args.is_vlm,
    )
    print_with_rank("Initialized train dataloader")

    # we load the vocab mapping then
    draft_model.load_vocab_mapping(vocab_mapping_path)
    print_with_rank("Loaded vocab mapping")

    if args.eval_data_path is not None:
        eval_dataset = load_dataset("json", data_files=args.eval_data_path)["train"]
        eval_eagle3_dataset = build_eagle3_dataset(
            eval_dataset,
            tokenizer,
            args.chat_template,
            args.max_length,
            is_vlm=args.is_vlm,
            processor=processor,
            num_proc=args.build_dataset_num_proc,
            is_preformatted=args.is_preformatted,
        )
        eval_dataloader = prepare_dp_dataloaders(
            eval_eagle3_dataset,
            args.batch_size,
            num_workers=4,
            shuffle=False,
            process_group=get_dp_group(),
            is_vlm=args.is_vlm,
        )
        print_with_rank("Initialized eval dataloader")

    # build Eagle3 model
    # broadcast draft model
    if args.is_vlm and draft_model_config.target_model_type == "qwen2_5_vl":
        eagle3_model = QwenVLOnlineEagle3Model(
            target_model=target_model,
            draft_model=draft_model,
            processor=processor,
            length=args.ttt_length,
        )
    else:
        eagle3_model = OnlineEagle3Model(
            target_model=target_model,
            draft_model=draft_model,
            length=args.ttt_length,
            attention_backend=args.attention_backend,
        )
    # eagle3_model = DDP(eagle3_model, find_unused_parameters=True)
    eagle3_model = FSDP(
        eagle3_model,
        use_orig_params=True,
        mixed_precision=MixedPrecision(
            param_dtype=torch.bfloat16,
            buffer_dtype=torch.bfloat16,
        ),
        sharding_strategy=ShardingStrategy.SHARD_GRAD_OP,
        ignored_modules=[target_model],
        process_group=get_dp_group(),
    )
    print_with_rank("Initialized Eagle3 FSDP model")

    # build other components
    optimizer = BF16Optimizer(
        eagle3_model,
        lr=args.learning_rate,
        max_grad_norm=args.max_grad_norm,
        warmup_ratio=args.warmup_ratio,
        total_steps=args.total_steps,
    )
    print_with_rank("Initialized optimizer and scheduler")

    # global_step
    global_step = 0
    start_epoch = 0
    if draft_model_last_checkpoint is not None:
        print_on_rank0(
            f"Resuming draft model training from checkpoint: {draft_model_last_checkpoint}"
        )
        state_path = os.path.join(draft_model_last_checkpoint, "training_state.pt")

        if os.path.exists(state_path):
            state = torch.load(state_path, map_location="cpu", weights_only=False)
            optimizer.load_state_dict(state)
            start_epoch = state["epoch"] + 1
            global_step = state.get("global_step", 0)
            print_on_rank0(f"Resuming from epoch {start_epoch}")
        else:
            print_on_rank0(
                f"Warning: Checkpoint directory {draft_model_last_checkpoint} found, but training_state.pt is missing. Starting from scratch."
            )

    dist.barrier()

    last_time = time.time()

    # start running
    print_on_rank0(f"Starting training from epoch {start_epoch}")
    batch_index, log_dict = 0, defaultdict(float)
    for epoch in range(start_epoch, args.num_epochs):
        # Run training
        train_dataloader.sampler.set_epoch(epoch + 1)
        draft_model.train()
        epoch_acces = [[] for _ in range(eagle3_model.module.length)]
        epoch_plosses = [[] for _ in range(eagle3_model.module.length)]

        for data in tqdm(train_dataloader, desc=f"Training Epoch {epoch}"):
            batch_index += 1
            if args.profile:
                if batch_index == args.profile_start_step:
                    print("Start profile")
                    torch_profiler = torch.profiler.profile(
                        activities=[
                            torch.profiler.ProfilerActivity.CPU,
                            torch.profiler.ProfilerActivity.CUDA,
                        ],
                        with_stack=True,
                        record_shapes=args.profile_record_shapes,
                    )
                    torch_profiler.start()
                if batch_index == args.profile_start_step + args.profile_num_steps:
                    output_path = os.path.join(
                        os.environ["SGLANG_TORCH_PROFILER_DIR"],
                        f"debug_rank{torch.distributed.get_rank()}_{time.time()}.trace.json.gz",
                    )
                    print(f"End profile {output_path=}")
                    torch_profiler.stop()
                    torch_profiler.export_chrome_trace(output_path)

            if args.is_vlm:
                plosses, _, acces = eagle3_model(
                    input_ids=data["input_ids"].cuda(),
                    attention_mask=data["attention_mask"].cuda(),
                    loss_mask=data["loss_mask"].cuda(),
                    pixel_values=data["pixel_values"].cuda(),
                    image_grid_thw=data["image_grid_thw"].cuda(),
                )
            else:
                plosses, _, acces = eagle3_model(
                    input_ids=data["input_ids"].cuda(),
                    attention_mask=data["attention_mask"].cuda(),
                    loss_mask=data["loss_mask"].cuda(),
                )

            # calculate weighted loss
            ploss_weight = [0.8**i for i in range(len(plosses))]
            ploss = (
                sum([ploss_weight[i] * plosses[i] for i in range(len(plosses))])
                / args.draft_accumulation_steps
            )
            ploss.backward()
            log_dict["train/lr"] = optimizer.get_learning_rate()
            for i in range(len(plosses)):
                log_dict[f"train/ploss_{i}"] += (
                    plosses[i].item() / args.draft_accumulation_steps
                )
            for i in range(len(acces)):
                log_dict[f"train/acc_{i}"] += acces[i] / args.draft_accumulation_steps
            if batch_index % args.draft_accumulation_steps == 0:
                optimizer.step()
                global_step += 1
                if global_step % args.log_steps == 0:
                    tracker.log(log_dict, step=global_step)
                log_dict = defaultdict(float)

            epoch_acces = [epoch_acces[i] + [acces[i]] for i in range(len(acces))]
            epoch_plosses = [
                epoch_plosses[i] + [plosses[i].item()] for i in range(len(plosses))
            ]

            if args.verbose:
                print(
                    f"[{dist.get_rank()}] time={(time.time() - last_time):.3}s shape={data['input_ids'].shape}"
                )
                last_time = time.time()

        epoch_logdict = {}
        for i in range(len(epoch_acces)):
            acc_i = torch.tensor(epoch_acces[i]).cuda().mean()
            dist.all_reduce(acc_i)
            acc_i = (acc_i / dist.get_world_size()).item()
            epoch_logdict[f"train/epoch_acc_{i}"] = acc_i
            print_on_rank0(
                f"Train Epoch [{epoch + 1}/{args.num_epochs}], position {i},  Acc: {acc_i:.2f}"
            )

        for i in range(len(epoch_plosses)):
            loss_i = torch.tensor(epoch_plosses[i]).cuda().mean()
            dist.all_reduce(loss_i)
            loss_i = (loss_i / dist.get_world_size()).item()
            epoch_logdict[f"train/epoch_ploss_{i}"] = loss_i
            print_on_rank0(
                f"Train Epoch [{epoch + 1}/{args.num_epochs}], position {i}, pLoss: {loss_i:.2f}"
            )
        tracker.log(epoch_logdict, step=global_step)

        # run evaluation
        if args.eval_data_path is not None and epoch % args.eval_interval == 0:
            # Run evaluation
            draft_model.eval()
            eval_acces = [[] for _ in range(eagle3_model.length)]
            eval_plosses = [[] for _ in range(eagle3_model.length)]

            for data in tqdm(eval_dataloader, desc=f"Evaluating Epoch {epoch}"):
                if args.is_vlm:
                    plosses, _, acces = eagle3_model(
                        input_ids=data["input_ids"].cuda(),
                        attention_mask=data["attention_mask"].cuda(),
                        loss_mask=data["loss_mask"].cuda(),
                        pixel_values=data["pixel_values"].cuda(),
                        image_grid_thw=data["image_grid_thw"].cuda(),
                    )
                else:
                    plosses, _, acces = eagle3_model(
                        input_ids=data["input_ids"].cuda(),
                        attention_mask=data["attention_mask"].cuda(),
                        loss_mask=data["loss_mask"].cuda(),
                    )

                eval_acces = [eval_acces[i] + [acces[i]] for i in range(len(acces))]
                eval_plosses = [
                    eval_plosses[i] + [plosses[i].item()] for i in range(len(plosses))
                ]

            # Log epoch-level evaluation metrics
            eval_logdict = {}
            for i in range(len(eval_acces)):
                acc_i = torch.tensor(eval_acces[i]).cuda().mean()
                dist.all_reduce(acc_i)
                acc_i = (acc_i / dist.get_world_size()).item()
                eval_logdict[f"eval/epoch_acc_{i}"] = acc_i
                print_on_rank0(
                    f"Eval Epoch [{epoch + 1}/{args.num_epochs}], position {i},  Acc: {acc_i:.2f}"
                )

            for i in range(len(eval_plosses)):
                loss_i = torch.tensor(eval_plosses[i]).cuda().mean()
                dist.all_reduce(loss_i)
                loss_i = (loss_i / dist.get_world_size()).item()
                eval_logdict[f"eval/epoch_ploss_{i}"] = loss_i
                print_on_rank0(
                    f"Eval Epoch [{epoch + 1}/{args.num_epochs}], position {i}, pLoss: {loss_i:.2f}"
                )
            tracker.log(eval_logdict, step=global_step)

        if epoch % args.save_interval == 0:
            # Save the model
            epoch_output_dir = os.path.join(args.output_dir, f"epoch_{epoch}")

            if dist.get_rank() == 0:
                os.makedirs(epoch_output_dir, exist_ok=True)
            dist.barrier()

            with FSDP.state_dict_type(eagle3_model, StateDictType.FULL_STATE_DICT):
                model_state_dict = eagle3_model.state_dict()
                state_to_save = {
                    "epoch": epoch,
                    "global_step": global_step,
                    "args": args,
                }
                state_to_save.update(optimizer.state_dict())
                draft_model_state_dict = {
                    k.replace("draft_model.", ""): v
                    for k, v in model_state_dict.items()
                    if "draft_model." in k and "embed" not in k.lower()
                }

                if dist.get_rank() == 0:
                    torch.save(
                        state_to_save,
                        os.path.join(epoch_output_dir, "training_state.pt"),
                    )
                    print_on_rank0(
                        f"Saved full training state to {epoch_output_dir}/training_state.pt"
                    )
                    draft_model.save_pretrained(
                        epoch_output_dir,
                        state_dict=draft_model_state_dict,
                    )
                    print_on_rank0(f"Saved model configuration to {epoch_output_dir}")
                dist.barrier()

    # Close the tracker
    tracker.close()
    destroy_distributed()


if __name__ == "__main__":
    main()<|MERGE_RESOLUTION|>--- conflicted
+++ resolved
@@ -29,13 +29,9 @@
 from specforge.optimizer import BF16Optimizer
 from specforge.tracker import create_tracker, get_tracker_class
 from specforge.utils import (
-<<<<<<< HEAD
     create_draft_config_from_target,
     get_last_checkpoint,
-=======
-    get_last_checkpoint,
     print_on_rank0,
->>>>>>> 0d0cd3d1
     print_with_rank,
     rank_0_priority,
 )
